from pathlib import Path
from pkg_resources import parse_version
from setuptools import setup, find_packages, __version__ as setuptools_version


version = (Path(__file__).parent / "scrapy/VERSION").read_text("ascii").strip()


def has_environment_marker_platform_impl_support():
    """Code extracted from 'pytest/setup.py'
    https://github.com/pytest-dev/pytest/blob/7538680c/setup.py#L31

    The first known release to support environment marker with range operators
    it is 18.5, see:
    https://setuptools.readthedocs.io/en/latest/history.html#id235
    """
    return parse_version(setuptools_version) >= parse_version("18.5")


install_requires = [
<<<<<<< HEAD
    'Twisted>=18.9.0',
    'cryptography>=3.4.6',
    'cssselect>=0.9.1',
    'itemloaders>=1.0.1',
    'parsel>=1.5.0',
    'pyOpenSSL>=21.0.0',
    'queuelib>=1.4.2',
    'service_identity>=18.1.0',
    'w3lib>=1.17.0',
    'zope.interface>=5.1.0',
    'protego>=0.1.15',
    'itemadapter>=0.1.0',
    'setuptools',
    'packaging',
    'tldextract',
    'lxml>=4.3.0',
    'typing-extensions>=3.10.0.0',
=======
    "Twisted>=18.9.0",
    "cryptography>=3.4.6",
    "cssselect>=0.9.1",
    "itemloaders>=1.0.1",
    "parsel>=1.5.0",
    "pyOpenSSL>=21.0.0",
    "queuelib>=1.4.2",
    "service_identity>=18.1.0",
    "w3lib>=1.17.0",
    "zope.interface>=5.1.0",
    "protego>=0.1.15",
    "itemadapter>=0.1.0",
    "setuptools",
    "packaging",
    "tldextract",
    "lxml>=4.3.0",
>>>>>>> e71eab69
]
extras_require = {}
cpython_dependencies = [
    "PyDispatcher>=2.0.5",
]
if has_environment_marker_platform_impl_support():
    extras_require[
        ':platform_python_implementation == "CPython"'
    ] = cpython_dependencies
    extras_require[':platform_python_implementation == "PyPy"'] = [
        "PyPyDispatcher>=2.1.0",
    ]
else:
    install_requires.extend(cpython_dependencies)


setup(
    name="Scrapy",
    version=version,
    url="https://scrapy.org",
    project_urls={
        "Documentation": "https://docs.scrapy.org/",
        "Source": "https://github.com/scrapy/scrapy",
        "Tracker": "https://github.com/scrapy/scrapy/issues",
    },
    description="A high-level Web Crawling and Web Scraping framework",
    long_description=open("README.rst", encoding="utf-8").read(),
    author="Scrapy developers",
    author_email="pablo@pablohoffman.com",
    maintainer="Pablo Hoffman",
    maintainer_email="pablo@pablohoffman.com",
    license="BSD",
    packages=find_packages(exclude=("tests", "tests.*")),
    include_package_data=True,
    zip_safe=False,
    entry_points={"console_scripts": ["scrapy = scrapy.cmdline:execute"]},
    classifiers=[
        "Framework :: Scrapy",
        "Development Status :: 5 - Production/Stable",
        "Environment :: Console",
        "Intended Audience :: Developers",
        "License :: OSI Approved :: BSD License",
        "Operating System :: OS Independent",
        "Programming Language :: Python",
        "Programming Language :: Python :: 3",
        "Programming Language :: Python :: 3.7",
        "Programming Language :: Python :: 3.8",
        "Programming Language :: Python :: 3.9",
        "Programming Language :: Python :: 3.10",
        "Programming Language :: Python :: 3.11",
        "Programming Language :: Python :: Implementation :: CPython",
        "Programming Language :: Python :: Implementation :: PyPy",
        "Topic :: Internet :: WWW/HTTP",
        "Topic :: Software Development :: Libraries :: Application Frameworks",
        "Topic :: Software Development :: Libraries :: Python Modules",
    ],
    python_requires=">=3.7",
    install_requires=install_requires,
    extras_require=extras_require,
)<|MERGE_RESOLUTION|>--- conflicted
+++ resolved
@@ -18,25 +18,6 @@
 
 
 install_requires = [
-<<<<<<< HEAD
-    'Twisted>=18.9.0',
-    'cryptography>=3.4.6',
-    'cssselect>=0.9.1',
-    'itemloaders>=1.0.1',
-    'parsel>=1.5.0',
-    'pyOpenSSL>=21.0.0',
-    'queuelib>=1.4.2',
-    'service_identity>=18.1.0',
-    'w3lib>=1.17.0',
-    'zope.interface>=5.1.0',
-    'protego>=0.1.15',
-    'itemadapter>=0.1.0',
-    'setuptools',
-    'packaging',
-    'tldextract',
-    'lxml>=4.3.0',
-    'typing-extensions>=3.10.0.0',
-=======
     "Twisted>=18.9.0",
     "cryptography>=3.4.6",
     "cssselect>=0.9.1",
@@ -53,7 +34,7 @@
     "packaging",
     "tldextract",
     "lxml>=4.3.0",
->>>>>>> e71eab69
+    "typing-extensions>=3.10.0.0",
 ]
 extras_require = {}
 cpython_dependencies = [
