--- conflicted
+++ resolved
@@ -1,8 +1,3 @@
-<<<<<<< HEAD
-from __future__ import absolute_import
-from collections import OrderedDict
-=======
->>>>>>> 63cf5c75
 import os
 import csv
 import json
@@ -10,6 +5,7 @@
 import tempfile
 import shutil
 import string
+from collections import OrderedDict
 from io import BytesIO
 from pathlib import Path
 from unittest import mock
