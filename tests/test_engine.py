--- conflicted
+++ resolved
@@ -16,12 +16,9 @@
 from collections import defaultdict
 from urllib.parse import urlparse
 
-<<<<<<< HEAD
+from pydispatch import dispatcher
 from pytest import mark
-=======
-from pydispatch import dispatcher
 from testfixtures import LogCapture
->>>>>>> 63929e75
 from twisted.internet import reactor, defer
 from twisted.trial import unittest
 from twisted.web import server, static, util
