--- conflicted
+++ resolved
@@ -13,7 +13,7 @@
     -rtests/requirements-py3.txt
     # mitmproxy does not support PyPy
     # mitmproxy does not support Windows when running Python < 3.7
-    mitmproxy; python_version >= '3.7' and implementation_name != 'pypy'
+    mitmproxy >= 4.0.4; python_version >= '3.7' and implementation_name != 'pypy'
     mitmproxy >= 4.0.4, < 5; python_version >= '3.6' and python_version < '3.7' and platform_system != 'Windows' and implementation_name != 'pypy'
     # Extras
     botocore>=1.4.87
@@ -25,7 +25,7 @@
     GCS_TEST_FILE_URI
     GCS_PROJECT_ID
 #allow tox virtualenv to upgrade pip/wheel/setuptools
-download = true 
+download = true
 commands =
     py.test --cov=scrapy --cov-report= {posargs:--durations=10 docs scrapy tests}
 
@@ -72,12 +72,7 @@
     itemadapter==0.1.0
     parsel==1.5.0
     Protego==0.1.15
-<<<<<<< HEAD
-    PyDispatcher==2.0.5
     pyOpenSSL==17.5.0
-=======
-    pyOpenSSL==16.2.0
->>>>>>> f6879c68
     queuelib==1.4.2
     service_identity==16.0.0
     Twisted==17.9.0
@@ -108,7 +103,7 @@
     {[pinned]install_command}
 setenv =
     {[pinned]setenv}
-    
+
 [testenv:windows-pinned]
 basepython = python3
 deps =
