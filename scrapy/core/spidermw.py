--- conflicted
+++ resolved
@@ -42,73 +42,11 @@
         process_spider_exception = getattr(mw, 'process_spider_exception', None)
         self.methods['process_spider_exception'].appendleft(process_spider_exception)
 
-<<<<<<< HEAD
-    def scrape_response(self, scrape_func, response, request, spider):
-
-        def process_spider_input(response):
-            for method in self.methods['process_spider_input']:
-                try:
-                    result = method(response=response, spider=spider)
-                    if result is not None:
-                        msg = (f"Middleware {_fname(method)} must return None "
-                               f"or raise an exception, got {type(result)}")
-                        raise _InvalidOutput(msg)
-                except _InvalidOutput:
-                    raise
-                except Exception:
-                    return scrape_func(Failure(), request, spider)
-            return scrape_func(response, request, spider)
-
-        def _evaluate_iterable(iterable, exception_processor_index, recover_to):
-            def _process_exception(ex):
-                exception_result = process_spider_exception(Failure(ex), exception_processor_index)
-                if isinstance(exception_result, Failure):
-                    raise
-                recover_to.extend(exception_result)
-
-            def _evaluate_normal_iterable(iterable):
-                try:
-                    for r in iterable:
-                        yield r
-                except Exception as ex:
-                    _process_exception(ex)
-
-            async def _evaluate_async_iterable(iterable):
-                try:
-                    async for r in iterable:
-                        yield r
-                except Exception as ex:
-                    _process_exception(ex)
-
-            if inspect.isasyncgen(iterable):
-                return _evaluate_async_iterable(iterable)
-            else:
-                return _evaluate_normal_iterable(iterable)
-
-        def process_spider_exception(_failure, start_index=0):
-            exception = _failure.value
-            # don't handle _InvalidOutput exception
-            if isinstance(exception, _InvalidOutput):
-                return _failure
-            method_list = islice(self.methods['process_spider_exception'], start_index, None)
-            for method_index, method in enumerate(method_list, start=start_index):
-                if method is None:
-                    continue
-                result = method(response=response, exception=exception, spider=spider)
-                if _isiterable(result):
-                    # stop exception handling by handing control over to the
-                    # process_spider_output chain if an iterable has been returned
-                    return process_spider_output(result, method_index + 1)
-                elif result is None:
-                    continue
-                else:
-=======
     def _process_spider_input(self, scrape_func, response, request, spider):
         for method in self.methods['process_spider_input']:
             try:
                 result = method(response=response, spider=spider)
                 if result is not None:
->>>>>>> de82ca85
                     msg = (f"Middleware {_fname(method)} must return None "
                            f"or raise an exception, got {type(result)}")
                     raise _InvalidOutput(msg)
@@ -119,15 +57,31 @@
         return scrape_func(response, request, spider)
 
     def _evaluate_iterable(self, response, spider, iterable, exception_processor_index, recover_to):
-        try:
-            for r in iterable:
-                yield r
-        except Exception as ex:
+        def _process_exception(ex):
             exception_result = self._process_spider_exception(response, spider, Failure(ex),
                                                               exception_processor_index)
             if isinstance(exception_result, Failure):
                 raise
             recover_to.extend(exception_result)
+
+        def _evaluate_normal_iterable(iterable):
+            try:
+                for r in iterable:
+                    yield r
+            except Exception as ex:
+                _process_exception(ex)
+
+        async def _evaluate_async_iterable(iterable):
+            try:
+                async for r in iterable:
+                    yield r
+            except Exception as ex:
+                _process_exception(ex)
+
+        if inspect.isasyncgen(iterable):
+            return _evaluate_async_iterable(iterable)
+        else:
+            return _evaluate_normal_iterable(iterable)
 
     def _process_spider_exception(self, response, spider, _failure, start_index=0):
         exception = _failure.value
@@ -154,7 +108,11 @@
     def _process_spider_output(self, response, spider, result, start_index=0):
         # items in this iterable do not need to go through the process_spider_output
         # chain, they went through it already from the process_spider_exception method
-        recovered = MutableChain()
+        if inspect.isasyncgen(result):
+            iter_class = MutableAsyncChain
+        else:
+            iter_class = MutableChain
+        recovered = iter_class()
 
         method_list = islice(self.methods['process_spider_output'], start_index, None)
         for method_index, method in enumerate(method_list, start=start_index):
@@ -175,61 +133,23 @@
                        f"iterable, got {type(result)}")
                 raise _InvalidOutput(msg)
 
-<<<<<<< HEAD
-        def process_spider_output(result, start_index=0):
-            # items in this iterable do not need to go through the process_spider_output
-            # chain, they went through it already from the process_spider_exception method
-            if inspect.isasyncgen(result):
-                iter_class = MutableAsyncChain
-            else:
-                iter_class = MutableChain
-            recovered = iter_class()
-
-            method_list = islice(self.methods['process_spider_output'], start_index, None)
-            for method_index, method in enumerate(method_list, start=start_index):
-                if method is None:
-                    continue
-                try:
-                    # might fail directly if the output value is not a generator
-                    result = method(response=response, result=result, spider=spider)
-                except Exception as ex:
-                    exception_result = process_spider_exception(Failure(ex), method_index + 1)
-                    if isinstance(exception_result, Failure):
-                        raise
-                    return exception_result
-                if _isiterable(result):
-                    result = _evaluate_iterable(result, method_index + 1, recovered)
-                else:
-                    msg = (f"Middleware {_fname(method)} must return an "
-                           f"iterable, got {type(result)}")
-                    raise _InvalidOutput(msg)
-
-            return iter_class(result, recovered)
-=======
-        return MutableChain(result, recovered)
+        return iter_class(result, recovered)
 
     def _process_callback_output(self, response, spider, result):
-        recovered = MutableChain()
+        if inspect.isasyncgen(result):
+            iter_class = MutableAsyncChain
+        else:
+            iter_class = MutableChain
+        recovered = iter_class()
         result = self._evaluate_iterable(response, spider, result, 0, recovered)
-        return MutableChain(self._process_spider_output(response, spider, result), recovered)
->>>>>>> de82ca85
+        return iter_class(self._process_spider_output(response, spider, result), recovered)
 
     def scrape_response(self, scrape_func, response, request, spider):
         def process_callback_output(result):
-<<<<<<< HEAD
-            if inspect.isasyncgen(result):
-                iter_class = MutableAsyncChain
-            else:
-                iter_class = MutableChain
-            recovered = iter_class()
-            result = _evaluate_iterable(result, 0, recovered)
-            return iter_class(process_spider_output(result), recovered)
-=======
             return self._process_callback_output(response, spider, result)
 
         def process_spider_exception(_failure):
             return self._process_spider_exception(response, spider, _failure)
->>>>>>> de82ca85
 
         dfd = mustbe_deferred(self._process_spider_input, scrape_func, response, request, spider)
         dfd.addCallbacks(callback=process_callback_output, errback=process_spider_exception)
